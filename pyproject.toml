[build-system]
requires = ["setuptools>=61.0", "wheel"]
build-backend = "setuptools.build_meta"

[project]
name = "panphon"
version = "0.22.2"
description = "Tools for using the International Phonetic Alphabet with phonological features"
readme = "README.md"
license = {text = "MIT-Modern-Variant"}
<<<<<<< HEAD
license-files = ["LICENSE.txt"]
=======
>>>>>>> cf65d003
authors = [
    {name = "David R. Mortensen", email = "dmortens@cs.cmu.edu"}
]
classifiers = [
    "Operating System :: OS Independent",
    "Programming Language :: Python :: 3",
<<<<<<< HEAD
    "Programming Language :: Python :: 3.8",
    "Programming Language :: Python :: 3.9", 
=======
>>>>>>> cf65d003
    "Programming Language :: Python :: 3.10",
    "Programming Language :: Python :: 3.11",
    "Programming Language :: Python :: 3.12",
    "Topic :: Software Development :: Libraries :: Python Modules",
    "Topic :: Text Processing :: Linguistic",
]
<<<<<<< HEAD
requires-python = ">=3.8"
=======
requires-python = ">=3.10"
>>>>>>> cf65d003
dependencies = [
    "setuptools",
    "PyYAML",
    "regex",
    "numpy>=1.20.2",
    "editdistance",
    "munkres",
    "pandas",
]

[project.urls]
Homepage = "https://github.com/dmort27/panphon"
Repository = "https://github.com/dmort27/panphon"
Download = "https://github.com/dmort27/panphon/archive/0.21.1.tar.gz"

[project.scripts]
validate_ipa = "panphon.bin.validate_ipa:main"
align_wordlists = "panphon.bin.align_wordlists:cli_main"
generate_ipa_all = "panphon.bin.generate_ipa_all:cli_main"

[tool.setuptools]
zip-safe = true

[tool.setuptools.packages.find]
include = ["panphon*"]

[tool.setuptools.package-data]
panphon = ["data/*.csv", "data/*.yml"]<|MERGE_RESOLUTION|>--- conflicted
+++ resolved
@@ -8,32 +8,19 @@
 description = "Tools for using the International Phonetic Alphabet with phonological features"
 readme = "README.md"
 license = {text = "MIT-Modern-Variant"}
-<<<<<<< HEAD
-license-files = ["LICENSE.txt"]
-=======
->>>>>>> cf65d003
 authors = [
     {name = "David R. Mortensen", email = "dmortens@cs.cmu.edu"}
 ]
 classifiers = [
     "Operating System :: OS Independent",
     "Programming Language :: Python :: 3",
-<<<<<<< HEAD
-    "Programming Language :: Python :: 3.8",
-    "Programming Language :: Python :: 3.9", 
-=======
->>>>>>> cf65d003
     "Programming Language :: Python :: 3.10",
     "Programming Language :: Python :: 3.11",
     "Programming Language :: Python :: 3.12",
     "Topic :: Software Development :: Libraries :: Python Modules",
     "Topic :: Text Processing :: Linguistic",
 ]
-<<<<<<< HEAD
-requires-python = ">=3.8"
-=======
 requires-python = ">=3.10"
->>>>>>> cf65d003
 dependencies = [
     "setuptools",
     "PyYAML",

--- conflicted
+++ resolved
@@ -2,43 +2,4 @@
 # All package configuration is now in pyproject.toml
 from setuptools import setup
 
-<<<<<<< HEAD
-setup()
-=======
-setup(name='panphon',
-      version='0.22.2',
-      description='Tools for using the International Phonetic Alphabet ' +
-      'with phonological features',
-      url='https://github.com/dmort27/panphon',
-      download_url='https://github.com/dmort27/panphon/archive/0.21.1.tar.gz',
-      long_description=open('README.md', encoding='utf-8').read(),
-      long_description_content_type='text/markdown',
-      author='David R. Mortensen',
-      author_email='dmortens@cs.cmu.edu',
-      license='MIT',
-      install_requires=['setuptools',
-                        'PyYAML',
-                        'regex',
-                        'numpy>=1.20.2',
-                        'editdistance',
-                        'munkres',
-                        'pandas',],
-      scripts=['panphon/bin/validate_ipa.py',
-               'panphon/bin/align_wordlists.py',
-               'panphon/bin/generate_ipa_all.py'],
-      packages=['panphon'],
-      package_dir={'panphon': 'panphon'},
-      package_data={
-            'panphon': [
-                  'data/*.csv',
-                  'data/*.yml',
-            ]
-      },
-      zip_safe=True,
-      classifiers=[
-            'Operating System :: OS Independent',
-            'Programming Language :: Python :: 3',
-            'Topic :: Software Development :: Libraries :: Python Modules',
-            'Topic :: Text Processing :: Linguistic']
-      )
->>>>>>> 9a0c7cad
+setup()